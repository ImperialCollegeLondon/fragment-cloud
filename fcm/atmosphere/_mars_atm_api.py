"""Module for accessing the website http://www-mars.lmd.jussieu.fr/mcd_python/, which provides
height v. atmospheric density data for any pair of coordinates on Mars, for a given time stamp.
"""
__all__ = ["martian_atmosphere_api"]

import re
import io
import datetime
import requests
import jdcal
import pandas as pd

from fcm.models import _check_number

BASE_URL = "http://www-mars.lmd.jussieu.fr/mcd_python/"


###################################################
def martian_atmosphere_api(latitude, longitude, timestamp, zkey=2):
    """Loads atmospheric density data for any coordinates on Mars for a given timestamp.
    The timestamp is important, since the density data varies significantly with Martian seasons.
    
    Parameters
    ----------
    latitiude : float
        degrees North
        -90 <= latitude <= 90
    
    longitude : float
        degrees East
        -180 < longitude <= 180
        
    timestamp : Union[datetime.date, datetime.datetime]
        timestamp for which to request the data
<<<<<<< HEAD
        time zone = UTC

    zkey : int, optional
=======

    zkey : int
>>>>>>> 570ac113
        Key for altitude definition (2 is default)
        1: xz is the radial distance from the center of the planet (km).
        2: xz is the altitude above the Martian zero datum (Mars geoid or “areoid”) (km).
        3: xz is the altitude above the local surface (km).
        4: xz is the pressure level (kPa).
        5: xz is the altitude above reference radius (3,396.106 km) (km).    

    Returns
    -------
    pandas.Series
        atmoshperic density (kg/m^3)
        index = (according to :param zkey)
    """

    # Define a dictionary of altitude types (2 is default)
    altitude_type = {1: "radial distance from the center of the planet (km)",
                     2: "altitude above MOLA_0 (km)",
                     3: "altitude above the local surface (km)",
                     4: "pressure level (kPa)",
                     5: "altitude above reference radius (km)"}
<<<<<<< HEAD


    # Check for valid inputs
    zkey = _check_number(zkey, "zkey", False, 1, True, 5, True)
=======
    
>>>>>>> 570ac113
    latitude = _check_number(latitude, "latitude", True, -90, True, 90, True)
    longitude = _check_number(longitude, "longitude", True, -180, False, 180, True)
    if not isinstance(timestamp, (datetime.date, datetime.datetime)):
        raise TypeError("timestamp must be a date or datetime object")
    
<<<<<<< HEAD
    url, params = _request_url(latitude, longitude, timestamp, zkey)
    txt_url = _get_txt_url(url, params)
=======
    url = _request_url(latitude, longitude, timestamp, zkey)
    txt_url = _get_txt_url(url)
>>>>>>> 570ac113
    dataframe = _load_and_parse_txt_file(txt_url)

    # MCD provides results in m (or Pa); convert to km (kPa) and
    # set appropriate index name
    dataframe.index *= 1e-3 
    dataframe.index.name = altitude_type[zkey]
    
    return dataframe.iloc[:, 0]


###################################################
def _request_url(latitude, longitude, timestamp, zkey):
<<<<<<< HEAD
    """Convert latitude, longitude, timestamp and zkey into a request url to the website."""
=======
    """Converts latitude, longitude and timestamp into a request url to the website"""
>>>>>>> 570ac113
    
    jdate = sum(jdcal.gcal2jd(timestamp.year, timestamp.month, timestamp.day))

    if isinstance(timestamp, datetime.datetime):
<<<<<<< HEAD
        jdate += timestamp.hour / 24 + timestamp.minute / (24*60) + timestamp.second / (24*3600) \
                 + timestamp.microsecond / (24*3600*1e6)

    # Construct URL using Julian date, lat, lon, altitude (and zkey)
    url = BASE_URL + "cgi-bin/mcdcgi.py"
    params = {'datekeyhtml': "0",
              'localtime': "0",
              'julian': f"{jdate:.5f}",
              'latitude': f"{latitude:.9f}",
              'longitude': f"{longitude:.9f}",
              'altitude': "all",
              'averaging': "off",  # turns off zonal averaging
              'hrkey': "1",  # uses high-res topography
              'zkey': f"{zkey:d}",
              'var1': "rho",  # var1 is density
              'colorm': "jet"}

    return url, params
=======
        jdate += timestamp.hour / 24 + timestamp.minute / (24*60) + timestamp.second / (24*3600)
    
    url = BASE_URL + "cgi-bin/mcdcgi.py?&datekeyhtml=0&localtime=0"
    url += "&julian={:.5f}&latitude={:.9f}&longitude={:.9f}".format(jdate, latitude, longitude)
    url += "&altitude=all&zonmean=off&hrkey=1&zkey="+str(zkey)+"&var1=rho&colorm=jet"

    return url
>>>>>>> 570ac113


###################################################
def _get_txt_url(url, params, timeout=4, pattern=re.compile("txt/[a-f0-9]+.txt")):
    """
    Sends GET request to url with params and timeout.
    
    Extracts url where data file can be downloaded from the response, returns it.
    """
    response = requests.get(url, params=params, timeout=timeout)
    response.raise_for_status()
    print("html url:", response.url)
    
    match = pattern.search(response.text)
    if match is None:
        raise ValueError("pattern not found in html response:\n{}".format(response.text))

    return BASE_URL + match.group(0)


###################################################
def _load_and_parse_txt_file(url, timeout=2):
    """Loads csv file from url and converts it into a pandas.DataFrame"""
    
    print("data url:", url)
    buffer = io.BytesIO()
    with requests.get(url, stream=True, timeout=timeout) as r:
        r.raise_for_status()
        buffer.write(r.content)
    
    buffer.seek(0)
    atmosphere = pd.read_csv(buffer, sep=r"\s+", header=None, index_col=0, comment="#")
    buffer.close()
    
    assert atmosphere.shape[1] == 1,\
        "expected only two columns, got {:d}".format(atmosphere.shape[1] + 1)
    atmosphere.columns = ["Density (kg/m3)"]
<<<<<<< HEAD
=======
    atmosphere.index.name = "altitude"
    
>>>>>>> 570ac113
    atmosphere.dropna(axis=0, how="any", inplace=True)
    
    return atmosphere<|MERGE_RESOLUTION|>--- conflicted
+++ resolved
@@ -32,14 +32,9 @@
         
     timestamp : Union[datetime.date, datetime.datetime]
         timestamp for which to request the data
-<<<<<<< HEAD
         time zone = UTC
 
     zkey : int, optional
-=======
-
-    zkey : int
->>>>>>> 570ac113
         Key for altitude definition (2 is default)
         1: xz is the radial distance from the center of the planet (km).
         2: xz is the altitude above the Martian zero datum (Mars geoid or “areoid”) (km).
@@ -60,26 +55,16 @@
                      3: "altitude above the local surface (km)",
                      4: "pressure level (kPa)",
                      5: "altitude above reference radius (km)"}
-<<<<<<< HEAD
-
 
     # Check for valid inputs
     zkey = _check_number(zkey, "zkey", False, 1, True, 5, True)
-=======
-    
->>>>>>> 570ac113
     latitude = _check_number(latitude, "latitude", True, -90, True, 90, True)
     longitude = _check_number(longitude, "longitude", True, -180, False, 180, True)
     if not isinstance(timestamp, (datetime.date, datetime.datetime)):
         raise TypeError("timestamp must be a date or datetime object")
     
-<<<<<<< HEAD
     url, params = _request_url(latitude, longitude, timestamp, zkey)
     txt_url = _get_txt_url(url, params)
-=======
-    url = _request_url(latitude, longitude, timestamp, zkey)
-    txt_url = _get_txt_url(url)
->>>>>>> 570ac113
     dataframe = _load_and_parse_txt_file(txt_url)
 
     # MCD provides results in m (or Pa); convert to km (kPa) and
@@ -92,16 +77,11 @@
 
 ###################################################
 def _request_url(latitude, longitude, timestamp, zkey):
-<<<<<<< HEAD
     """Convert latitude, longitude, timestamp and zkey into a request url to the website."""
-=======
-    """Converts latitude, longitude and timestamp into a request url to the website"""
->>>>>>> 570ac113
     
     jdate = sum(jdcal.gcal2jd(timestamp.year, timestamp.month, timestamp.day))
 
     if isinstance(timestamp, datetime.datetime):
-<<<<<<< HEAD
         jdate += timestamp.hour / 24 + timestamp.minute / (24*60) + timestamp.second / (24*3600) \
                  + timestamp.microsecond / (24*3600*1e6)
 
@@ -120,15 +100,6 @@
               'colorm': "jet"}
 
     return url, params
-=======
-        jdate += timestamp.hour / 24 + timestamp.minute / (24*60) + timestamp.second / (24*3600)
-    
-    url = BASE_URL + "cgi-bin/mcdcgi.py?&datekeyhtml=0&localtime=0"
-    url += "&julian={:.5f}&latitude={:.9f}&longitude={:.9f}".format(jdate, latitude, longitude)
-    url += "&altitude=all&zonmean=off&hrkey=1&zkey="+str(zkey)+"&var1=rho&colorm=jet"
-
-    return url
->>>>>>> 570ac113
 
 
 ###################################################
@@ -166,11 +137,6 @@
     assert atmosphere.shape[1] == 1,\
         "expected only two columns, got {:d}".format(atmosphere.shape[1] + 1)
     atmosphere.columns = ["Density (kg/m3)"]
-<<<<<<< HEAD
-=======
-    atmosphere.index.name = "altitude"
-    
->>>>>>> 570ac113
     atmosphere.dropna(axis=0, how="any", inplace=True)
     
     return atmosphere